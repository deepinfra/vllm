import enum
import uuid
from platform import uname

import psutil
import torch
import asyncio
from functools import partial
from typing import (
    Awaitable,
    Callable,
    TypeVar,
)
from collections import OrderedDict
from typing import Any, Hashable, Optional

from vllm._C import cuda_utils

T = TypeVar("T")


class Device(enum.Enum):
    GPU = enum.auto()
    CPU = enum.auto()


class Counter:

    def __init__(self, start: int = 0) -> None:
        self.counter = start

    def __next__(self) -> int:
        i = self.counter
        self.counter += 1
        return i

    def reset(self) -> None:
        self.counter = 0


<<<<<<< HEAD
class LRUCache:

    def __init__(self, capacity: int):
        self.cache = OrderedDict()
        self.capacity = capacity

    def __contains__(self, key: Hashable) -> bool:
        return key in self.cache

    def __len__(self) -> int:
        return len(self.cache)

    def __getitem__(self, key: Hashable) -> Any:
        return self.get(key)

    def __setitem__(self, key: Hashable, value: Any) -> None:
        self.put(key, value)

    def __delitem__(self, key: Hashable) -> None:
        self.pop(key)

    def touch(self, key: Hashable) -> None:
        self.cache.move_to_end(key)

    def get(self, key: Hashable, default_value: Optional[Any] = None) -> int:
        if key in self.cache:
            value = self.cache[key]
            self.cache.move_to_end(key)
        else:
            value = default_value
        return value

    def put(self, key: Hashable, value: Any) -> None:
        self.cache[key] = value
        self.cache.move_to_end(key)
        self._remove_old_if_needed()

    def _on_remove(self, key: Hashable, value: Any):
        pass

    def remove_oldest(self):
        if not self.cache:
            return
        key, value = self.cache.popitem(last=False)
        self._on_remove(key, value)

    def _remove_old_if_needed(self) -> None:
        while len(self.cache) > self.capacity:
            self.remove_oldest()

    def pop(self, key: int, default_value: Optional[Any] = None) -> Any:
        run_on_remove = key in self.cache
        value = self.cache.pop(key, default_value)
        if run_on_remove:
            self._on_remove(key, value)
        return value

    def clear(self):
        while len(self.cache) > 0:
            self.remove_oldest()
        self.cache.clear()
=======
def is_hip() -> bool:
    return torch.version.hip is not None
>>>>>>> 096827c2


def get_max_shared_memory_bytes(gpu: int = 0) -> int:
    """Returns the maximum shared memory per thread block in bytes."""
    # https://docs.nvidia.com/cuda/cuda-runtime-api/group__CUDART__TYPES.html
    cudaDevAttrMaxSharedMemoryPerBlockOptin = 97 if not is_hip() else 74
    max_shared_mem = cuda_utils.get_device_attribute(
        cudaDevAttrMaxSharedMemoryPerBlockOptin, gpu)
    return int(max_shared_mem)


def get_cpu_memory() -> int:
    """Returns the total CPU memory of the node in bytes."""
    return psutil.virtual_memory().total


def random_uuid() -> str:
    return str(uuid.uuid4().hex)


def in_wsl() -> bool:
    # Reference: https://github.com/microsoft/WSL/issues/4071
    return "microsoft" in " ".join(uname()).lower()


def make_async(func: Callable[..., T]) -> Callable[..., Awaitable[T]]:
    """Take a blocking function, and run it on in an executor thread.

    This function prevents the blocking function from blocking the
    asyncio event loop.
    The code in this function needs to be thread safe.
    """

    def _async_wrapper(*args, **kwargs) -> asyncio.Future:
        loop = asyncio.get_event_loop()
        p_func = partial(func, *args, **kwargs)
        return loop.run_in_executor(executor=None, func=p_func)

    return _async_wrapper<|MERGE_RESOLUTION|>--- conflicted
+++ resolved
@@ -38,7 +38,6 @@
         self.counter = 0
 
 
-<<<<<<< HEAD
 class LRUCache:
 
     def __init__(self, capacity: int):
@@ -100,10 +99,10 @@
         while len(self.cache) > 0:
             self.remove_oldest()
         self.cache.clear()
-=======
+
+
 def is_hip() -> bool:
     return torch.version.hip is not None
->>>>>>> 096827c2
 
 
 def get_max_shared_memory_bytes(gpu: int = 0) -> int:
