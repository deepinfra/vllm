import asyncio
import time
from functools import partial
from typing import (Any, Dict, Iterable, List, Optional, Set, Tuple, Type,
                    Union, AsyncIterator)

from vllm.lora.request import LoRARequest
from vllm.config import ModelConfig
from vllm.engine.arg_utils import AsyncEngineArgs
from vllm.engine.llm_engine import LLMEngine
from vllm.engine.ray_utils import initialize_cluster, ray
from vllm.logger import init_logger
from vllm.outputs import RequestOutput
from vllm.sampling_params import SamplingParams

logger = init_logger(__name__)


class AsyncEngineDeadError(RuntimeError):
    pass


def _raise_exception_on_finish(task: asyncio.Task,
                               request_tracker: "RequestTracker") -> None:
    msg = ("Task finished unexpectedly. This should never happen! "
           "Please open an issue on Github.")
    try:
        try:
            task.result()
        except asyncio.CancelledError:
            return
        except Exception as exc:
            raise AsyncEngineDeadError(
                msg + " See stack trace above for the actual cause.") from exc
        raise AsyncEngineDeadError(msg)
    except Exception as exc:
        request_tracker.propagate_exception(exc)
        raise exc


class AsyncStream:
    """A stream of RequestOutputs for a request that can be
    iterated over asynchronously."""

    def __init__(self, request_id: str) -> None:
        self.request_id = request_id
        self._queue = asyncio.Queue()
        self._finished = False

    def put(self, item: RequestOutput) -> None:
        if self._finished:
            return
        self._queue.put_nowait(item)

    def finish(self) -> None:
        self._queue.put_nowait(StopIteration)
        self._finished = True

    @property
    def finished(self) -> bool:
        return self._finished

    def __aiter__(self):
        return self

    async def __anext__(self) -> RequestOutput:
        result = await self._queue.get()
        if result is StopIteration:
            raise StopAsyncIteration
        elif isinstance(result, Exception):
            raise result
        return result


class RequestTracker:
    """Synchronous abstraction for tracking requests."""

    def __init__(self) -> None:
        self._request_streams: Dict[str, AsyncStream] = {}
        self._finished_requests: asyncio.Queue[str] = asyncio.Queue()
        self._new_requests: asyncio.Queue[Tuple[AsyncStream,
                                                dict]] = asyncio.Queue()
        self.new_requests_event = None

    def __contains__(self, item):
        return item in self._request_streams

    def init_event(self):
        self.new_requests_event = asyncio.Event()

    def propagate_exception(self,
                            exc: Exception,
                            request_id: Optional[str] = None) -> None:
        """Propagate an exception to request streams
        (all if request_id is None)."""
        if request_id is not None:
            self._request_streams[request_id].put(exc)
        else:
            for stream in self._request_streams.values():
                stream.put(exc)

    def process_request_output(self,
                               request_output: RequestOutput,
                               *,
                               verbose: bool = False) -> None:
        """Process a request output from the engine."""
        request_id = request_output.request_id

        self._request_streams[request_id].put(request_output)
        if request_output.finished:
            if verbose:
                logger.info(f"Finished request {request_id}.")
            self.abort_request(request_id)

    def add_request(self, request_id: str,
                    **engine_add_request_kwargs) -> AsyncStream:
        """Add a request to be sent to the engine on the next background
        loop iteration."""
        if request_id in self._request_streams:
            raise KeyError(f"Request {request_id} already exists.")

        stream = AsyncStream(request_id)
        self._new_requests.put_nowait((stream, {
            "request_id": request_id,
            **engine_add_request_kwargs
        }))

        self.new_requests_event.set()

        return stream

    def abort_request(self, request_id: str, *, verbose: bool = False) -> None:
        """Abort a request during next background loop iteration."""
        if verbose:
            logger.info(f"Aborted request {request_id}.")

        self._finished_requests.put_nowait(request_id)

        if request_id not in self._request_streams or self._request_streams[
                request_id].finished:
            # The request has already finished or been aborted.
            return

        self._request_streams[request_id].finish()

    def get_new_and_finished_requests(self) -> Tuple[List[Dict], Set[str]]:
        """Get the new requests and finished requests to be
        sent to the engine."""
        new_requests: List[Dict] = []
        finished_requests: Set[str] = set()

        while not self._finished_requests.empty():
            request_id = self._finished_requests.get_nowait()
            finished_requests.add(request_id)
            self._request_streams.pop(request_id, None)

        while not self._new_requests.empty():
            stream, new_request = self._new_requests.get_nowait()
            if stream.request_id in finished_requests:
                # The request has already been aborted.
                stream.finish()
                continue
            self._request_streams[stream.request_id] = stream
            new_requests.append(new_request)

        self.new_requests_event.clear()

        return new_requests, finished_requests

    async def wait_for_new_requests(self):
        await self.new_requests_event.wait()


class _AsyncLLMEngine(LLMEngine):
    """Extension of LLMEngine to add async methods."""

    async def step_async(self) -> List[RequestOutput]:
        """Performs one decoding iteration and returns newly generated results.
        The workers are ran asynchronously if possible.

        This function performs one decoding iteration of the engine. It first
        schedules the sequences to be executed in the next iteration and the
        token blocks to be swapped in/out/copy. Then, it executes the model
        and updates the scheduler with the model outputs. Finally, it decodes
        the sequences and returns the newly generated results.
        """
        seq_group_metadata_list, scheduler_outputs, ignored = self._schedule()
        if scheduler_outputs.is_empty():
            return ignored

        # Execute the model.
        output = await self._run_workers_async(
            "execute_model",
            seq_group_metadata_list=seq_group_metadata_list,
            blocks_to_swap_in=scheduler_outputs.blocks_to_swap_in,
            blocks_to_swap_out=scheduler_outputs.blocks_to_swap_out,
            blocks_to_copy=scheduler_outputs.blocks_to_copy,
        )

        return self._process_model_outputs(output, scheduler_outputs) + ignored

    async def encode_request_async(
        self,
        request_id: str,  # pylint: disable=unused-argument
        prompt: Optional[str],
        prompt_token_ids: Optional[List[int]] = None,
        lora_request: Optional[LoRARequest] = None,
    ):
        if prompt_token_ids is None:
            assert prompt is not None
            prompt_token_ids = await self.tokenizer.encode_async(
                request_id=request_id,
                prompt=prompt,
                lora_request=lora_request)
        return prompt_token_ids

    async def add_request_async(
        self,
        request_id: str,
        prompt: Optional[str],
        sampling_params: SamplingParams,
        prompt_token_ids: Optional[List[int]] = None,
        arrival_time: Optional[float] = None,
        lora_request: Optional[LoRARequest] = None,
    ) -> None:
        if lora_request is not None and not self.lora_config:
            raise ValueError(f"Got lora_request {lora_request} but LoRA is "
                             "not enabled!")
        if arrival_time is None:
            arrival_time = time.time()
        prompt_token_ids = await self.encode_request_async(
            request_id=request_id,
            prompt=prompt,
            prompt_token_ids=prompt_token_ids,
            lora_request=lora_request)

        return self.add_request(
            request_id,
            prompt=prompt,
            prompt_token_ids=prompt_token_ids,
            sampling_params=sampling_params,
            arrival_time=arrival_time,
            lora_request=lora_request,
        )

    async def _run_workers_async(
        self,
        method: str,
        *args,
        get_all_outputs: bool = False,
        **kwargs,
    ) -> Any:
        """Runs the given method on all workers."""
        coros = []
        for worker in self.workers:
            if self.parallel_config.worker_use_ray:
                coros.append(
                    worker.execute_method.remote(method, *args, **kwargs))
            else:
                executor = getattr(worker, method)
                coros.append(asyncio.get_event_loop().run_in_executor(
                    None, partial(executor, *args, **kwargs)))

        all_outputs = await asyncio.gather(*coros)

        if get_all_outputs:
            return all_outputs

        # Make sure all workers have the same results.
        output = all_outputs[0]
        for other_output in all_outputs[1:]:
            assert output == other_output
        return output


class AsyncLLMEngine:
    """An asynchronous wrapper for LLMEngine.

    This class is used to wrap the LLMEngine class to make it asynchronous. It
    uses asyncio to create a background loop that keeps processing incoming
    requests. The LLMEngine is kicked by the generate method when there
    are requests in the waiting queue. The generate method yields the outputs
    from the LLMEngine to the caller.

    NOTE: For the comprehensive list of arguments, see `LLMEngine`.

    Args:
        worker_use_ray: Whether to use Ray for model workers. Required for
            distributed execution. Should be the same as
            `parallel_config.worker_use_ray`.
        engine_use_ray: Whether to make LLMEngine a Ray actor. If so, the
            async frontend will be executed in a separate process as the
            model workers.
        log_requests: Whether to log the requests.
        start_engine_loop: If True, the background task to run the engine
            will be automatically started in the generate call.
        *args, *kwargs: Arguments for LLMEngine.
    """

    _engine_class: Type[_AsyncLLMEngine] = _AsyncLLMEngine

    def __init__(self,
                 worker_use_ray: bool,
                 engine_use_ray: bool,
                 *args,
                 log_requests: bool = True,
                 max_log_len: Optional[int] = None,
                 start_engine_loop: bool = True,
                 **kwargs) -> None:
        self.worker_use_ray = worker_use_ray
        self.engine_use_ray = engine_use_ray
        self.log_requests = log_requests
        self.max_log_len = max_log_len
        self.engine = self._init_engine(*args, **kwargs)

        self.background_loop = None
        # We need to keep a reference to unshielded
        # task as well to prevent it from being garbage
        # collected
        self._background_loop_unshielded = None
        self.start_engine_loop = start_engine_loop
        self._request_tracker = RequestTracker()

    @property
    def is_running(self) -> bool:
        return (self.background_loop is not None
                and not self.background_loop.done())

    def start_background_loop(self) -> None:
        """Start the background loop."""
        if self.is_running:
            raise RuntimeError("Background loop is already running.")
        self._request_tracker.init_event()

        self._background_loop_unshielded = asyncio.get_event_loop(
        ).create_task(self.run_engine_loop())
        self._background_loop_unshielded.add_done_callback(
            partial(_raise_exception_on_finish,
                    request_tracker=self._request_tracker))
        self.background_loop = asyncio.shield(self._background_loop_unshielded)

    def _init_engine(self, *args,
                     **kwargs) -> Union[_AsyncLLMEngine, "ray.ObjectRef"]:
        if not self.engine_use_ray:
            engine_class = self._engine_class
        elif self.worker_use_ray:
            engine_class = ray.remote(num_cpus=0)(self._engine_class).remote
        else:
            # FIXME(woosuk): This is a bit hacky. Be careful when changing the
            # order of the arguments.
            cache_config = args[1]
            parallel_config = args[2]
            if parallel_config.tensor_parallel_size == 1:
                num_gpus = cache_config.gpu_memory_utilization
            else:
                num_gpus = 1
            engine_class = ray.remote(num_gpus=num_gpus)(
                self._engine_class).remote
        return engine_class(*args, **kwargs)

    async def engine_step(self) -> bool:
        """Kick the engine to process the waiting requests.

        Returns True if there are in-progress requests."""

        new_requests, finished_requests = (
            self._request_tracker.get_new_and_finished_requests())

        for new_request in new_requests:
            # Add the request into the vLLM engine's waiting queue.
            # TODO: Maybe add add_request_batch to reduce Ray overhead
            if self.engine_use_ray:
                await self.engine.add_request.remote(**new_request)
            else:
                await self.engine.add_request_async(**new_request)

        if finished_requests:
            await self._engine_abort(finished_requests)

        if self.engine_use_ray:
            request_outputs = await self.engine.step.remote()
        else:
            request_outputs = await self.engine.step_async()

        # Put the outputs into the corresponding streams.
        for request_output in request_outputs:
            self._request_tracker.process_request_output(
                request_output, verbose=self.log_requests)

        return len(request_outputs) > 0

    async def _engine_abort(self, request_ids: Iterable[str]):
        if self.engine_use_ray:
            await self.engine.abort_request.remote(request_ids)
        else:
            self.engine.abort_request(request_ids)

    async def run_engine_loop(self):
        # Initialize the RequestTracker here so it uses the right event loop.
        has_requests_in_progress = False
        while True:
            if not has_requests_in_progress:
                await self._request_tracker.wait_for_new_requests()
            has_requests_in_progress = await self.engine_step()
            await asyncio.sleep(0)

    async def add_request(
        self,
        request_id: str,
        prompt: Optional[str],
        sampling_params: SamplingParams,
        prompt_token_ids: Optional[List[int]] = None,
        arrival_time: Optional[float] = None,
        lora_request: Optional[LoRARequest] = None,
    ) -> AsyncStream:
        if self.log_requests:
            shortened_prompt = prompt
            shortened_token_ids = prompt_token_ids
            if self.max_log_len is not None:
                if shortened_prompt is not None:
                    shortened_prompt = shortened_prompt[:self.max_log_len]
                if shortened_token_ids is not None:
                    shortened_token_ids = shortened_token_ids[:self.
                                                              max_log_len]
            logger.info(f"Received request {request_id}: "
                        f"prompt: {shortened_prompt!r}, "
                        f"sampling params: {sampling_params}, "
                        f"prompt token ids: {shortened_token_ids}, "
                        f"lora_request: {lora_request}.")

        if not self.is_running:
            if self.start_engine_loop:
                self.start_background_loop()
            else:
                raise AsyncEngineDeadError(
                    "Background loop is not running. If it was running, "
                    "inspect the output to find the stacktrace of the "
                    "error that caused the background loop to stop "
                    "(AsyncEngineDeadError).")

        if arrival_time is None:
            arrival_time = time.time()
        prompt_token_ids = await self.engine.encode_request_async(
            request_id=request_id,
            prompt=prompt,
            prompt_token_ids=prompt_token_ids,
            lora_request=lora_request)

        stream = self._request_tracker.add_request(
            request_id,
            prompt=prompt,
            sampling_params=sampling_params,
            prompt_token_ids=prompt_token_ids,
            arrival_time=arrival_time,
            lora_request=lora_request,
        )

        return stream

    async def generate(
<<<<<<< HEAD
            self,
            prompt: Optional[str],
            sampling_params: SamplingParams,
            request_id: str,
            prompt_token_ids: Optional[List[int]] = None,
            lora_request: Optional[LoRARequest] = None) -> RequestOutput:
=======
        self,
        prompt: Optional[str],
        sampling_params: SamplingParams,
        request_id: str,
        prompt_token_ids: Optional[List[int]] = None
    ) -> AsyncIterator[RequestOutput]:
>>>>>>> 0fbfc4b8
        """Generate outputs for a request.

        Generate outputs for a request. This method is a coroutine. It adds the
        request into the waiting queue of the LLMEngine and streams the outputs
        from the LLMEngine to the caller.

        Args:
            prompt: The prompt string. Can be None if prompt_token_ids is
                provided.
            sampling_params: The sampling parameters of the request.
            request_id: The unique id of the request.
            prompt_token_ids: The token IDs of the prompt. If None, we
                use the tokenizer to convert the prompts to token IDs.
            lora_request: LoRA request to use for generation, if any.

        Yields:
            The output `RequestOutput` objects from the LLMEngine for the
            request.
        """
        # Preprocess the request.
        # This should not be used for logging, as it is monotonic time.
        arrival_time = time.monotonic()

        try:
            stream = await self.add_request(
                request_id,
                prompt,
                sampling_params,
                prompt_token_ids=prompt_token_ids,
                arrival_time=arrival_time,
                lora_request=lora_request,
            )

            async for request_output in stream:
                yield request_output
        except (Exception, asyncio.CancelledError) as e:
            # If there is an exception or coroutine is cancelled, abort the
            # request.
            self._abort(request_id)
            raise e

    async def abort(self, request_id: str) -> None:
        """Abort a request.

        Abort a submitted request. If the request is finished or not found,
        this method will be a no-op.

        Args:
            request_id: The unique id of the request.
        """
        if not self.is_running:
            raise AsyncEngineDeadError(
                "Background loop is not running. If it was running, "
                "inspect the output to find the stacktrace of the "
                "error that caused the background loop to stop "
                "(AsyncEngineDeadError).")

        return self._abort(request_id)

    def _abort(self, request_id: str) -> None:
        """Abort a request.

        Abort a submitted request. If the request is finished or not found,
        this method will be a no-op.

        Args:
            request_id: The unique id of the request.
        """
        self._request_tracker.abort_request(request_id,
                                            verbose=self.log_requests)

    async def get_model_config(self) -> ModelConfig:
        """Get the model configuration of the vLLM engine."""
        if self.engine_use_ray:
            return await self.engine.get_model_config.remote()
        else:
            return self.engine.get_model_config()

    @classmethod
    def from_engine_args(cls,
                         engine_args: AsyncEngineArgs,
                         start_engine_loop: bool = True) -> "AsyncLLMEngine":
        """Creates an async LLM engine from the engine arguments."""
        # Create the engine configs.
        engine_configs = engine_args.create_engine_configs()
        parallel_config = engine_configs[2]
        # Initialize the cluster.
        distributed_init_method, placement_group = initialize_cluster(
            parallel_config, engine_args.engine_use_ray)
        # Create the async LLM engine.
        engine = cls(parallel_config.worker_use_ray,
                     engine_args.engine_use_ray,
                     *engine_configs,
                     distributed_init_method,
                     placement_group,
                     log_requests=not engine_args.disable_log_requests,
                     log_stats=not engine_args.disable_log_stats,
                     max_log_len=engine_args.max_log_len,
                     start_engine_loop=start_engine_loop)
        return engine<|MERGE_RESOLUTION|>--- conflicted
+++ resolved
@@ -458,21 +458,12 @@
         return stream
 
     async def generate(
-<<<<<<< HEAD
             self,
             prompt: Optional[str],
             sampling_params: SamplingParams,
             request_id: str,
             prompt_token_ids: Optional[List[int]] = None,
-            lora_request: Optional[LoRARequest] = None) -> RequestOutput:
-=======
-        self,
-        prompt: Optional[str],
-        sampling_params: SamplingParams,
-        request_id: str,
-        prompt_token_ids: Optional[List[int]] = None
-    ) -> AsyncIterator[RequestOutput]:
->>>>>>> 0fbfc4b8
+            lora_request: Optional[LoRARequest] = None) -> AsyncIterator[RequestOutput]:
         """Generate outputs for a request.
 
         Generate outputs for a request. This method is a coroutine. It adds the
